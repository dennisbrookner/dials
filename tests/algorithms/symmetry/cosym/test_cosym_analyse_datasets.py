--- conflicted
+++ resolved
@@ -1,9 +1,6 @@
-<<<<<<< HEAD
-import numpy as np
-=======
 from __future__ import annotations
 
->>>>>>> 085adbf9
+import numpy as np
 import pytest
 
 import libtbx
