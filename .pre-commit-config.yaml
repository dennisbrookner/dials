--- conflicted
+++ resolved
@@ -1,10 +1,47 @@
 repos:
+# Give a specific warning for added image files
+- repo: local
+  hooks:
+  - id: no-images
+    name: Check for image files
+    fail_fast: True
+    entry: >
+      Images for documentation should go into the documentation repository
+      https://github.com/dials/dials.github.io
+    language: fail
+    files: '.*\.png$'
+
+# Syntax validation and some basic sanity checks
+- repo: https://github.com/pre-commit/pre-commit-hooks
+  rev: v4.0.1
+  hooks:
+  - id: check-merge-conflict
+  - id: check-ast
+    fail_fast: True
+  - id: check-json
+  - id: check-added-large-files
+    args: ['--maxkb=200']
+  - id: check-yaml
+    args: ['--allow-multiple-documents']
+  - id: no-commit-to-branch
+    name: "Don't commit to 'main'"
 
 # Automatically sort imports
 - repo: https://github.com/PyCQA/isort
-  rev: 5.9.2
+  rev: 5.9.3
   hooks:
   - id: isort
+    args: [
+#          '-a', 'from __future__ import annotations',        # 3.7-3.11
+           '--rm', 'from __future__ import absolute_import',  # -3.0
+           '--rm', 'from __future__ import division',         # -3.0
+           '--rm', 'from __future__ import generator_stop',   # -3.7
+           '--rm', 'from __future__ import generators',       # -2.3
+           '--rm', 'from __future__ import nested_scopes',    # -2.2
+           '--rm', 'from __future__ import print_function',   # -3.0
+           '--rm', 'from __future__ import unicode_literals', # -3.0
+           '--rm', 'from __future__ import with_statement',   # -2.6
+          ]
 
 # Automatic source code formatting
 - repo: https://github.com/psf/black
@@ -22,47 +59,11 @@
   - id: flake8
     additional_dependencies: ['flake8-comprehensions==3.5.0']
 
-# Give a specific warning for added image files
-- repo: local
-  hooks:
-  - id: no-images
-    name: Check for image files
-    entry: >
-      Images for documentation should go into the documentation repository
-      https://github.com/dials/dials.github.io
-    language: fail
-    files: '.*\.png$'
-
-# Syntax validation and some basic sanity checks
-- repo: https://github.com/pre-commit/pre-commit-hooks
-  rev: v4.0.1
-  hooks:
-  - id: check-ast
-  - id: check-yaml
-    args: ['--allow-multiple-documents']
-  - id: check-merge-conflict
-  - id: check-added-large-files
-    args: ['--maxkb=200']
-<<<<<<< HEAD
-
 # Type checking
 - repo: https://github.com/pre-commit/mirrors-mypy
-  rev: v0.782  # keep in sync with .github/workflows/mypy.yml
+  rev: v0.910  # keep in sync with .github/workflows/mypy.yml
   hooks:
   - id: mypy
+    files: 'src/.*\.py$'
     args: [--no-strict-optional, --ignore-missing-imports] # --show-traceback to debug
-#   additional_dependencies: [tokenize-rt==3.2.0]
-
-- repo: local
-  hooks:
-  - id: no-images
-    name: Check for image files
-    entry: >
-      Images for documentation should go into the documentation repository
-      http://github.com/dials/dials.github.io
-    language: fail
-    files: '.*\.png$'
-=======
-  - id: no-commit-to-branch
-    name: "Don't commit to 'main'"
->>>>>>> 7df0b0d8
+#   additional_dependencies: [tokenize-rt==3.2.0]